﻿<?xml version="1.0" encoding="utf-8"?>
<Project ToolsVersion="12.0" DefaultTargets="Build" xmlns="http://schemas.microsoft.com/developer/msbuild/2003">
  <Import Project="$(MSBuildExtensionsPath)\$(MSBuildToolsVersion)\Microsoft.Common.props" Condition="Exists('$(MSBuildExtensionsPath)\$(MSBuildToolsVersion)\Microsoft.Common.props')" />
  <PropertyGroup>
    <Configuration Condition=" '$(Configuration)' == '' ">Debug</Configuration>
    <Platform Condition=" '$(Platform)' == '' ">AnyCPU</Platform>
    <ProjectGuid>{DF840BFB-B3A3-493D-B667-4CF21ADBFCAD}</ProjectGuid>
    <OutputType>Exe</OutputType>
    <AppDesignerFolder>Properties</AppDesignerFolder>
    <RootNamespace>Microsoft.Spark.CSharp.Examples</RootNamespace>
    <AssemblyName>SparkClrEventHub</AssemblyName>
    <TargetFrameworkVersion>v4.5</TargetFrameworkVersion>
    <FileAlignment>512</FileAlignment>
    <SolutionDir Condition="$(SolutionDir) == '' Or $(SolutionDir) == '*Undefined*'">..\</SolutionDir>
    <RestorePackages>true</RestorePackages>
  </PropertyGroup>
  <PropertyGroup Condition=" '$(Configuration)|$(Platform)' == 'Debug|AnyCPU' ">
    <PlatformTarget>AnyCPU</PlatformTarget>
    <DebugSymbols>true</DebugSymbols>
    <DebugType>full</DebugType>
    <Optimize>false</Optimize>
    <OutputPath>bin\Debug\</OutputPath>
    <DefineConstants>DEBUG;TRACE</DefineConstants>
    <ErrorReport>prompt</ErrorReport>
    <WarningLevel>4</WarningLevel>
  </PropertyGroup>
  <PropertyGroup Condition=" '$(Configuration)|$(Platform)' == 'Release|AnyCPU' ">
    <PlatformTarget>AnyCPU</PlatformTarget>
    <DebugType>pdbonly</DebugType>
    <Optimize>true</Optimize>
    <OutputPath>bin\Release\</OutputPath>
    <DefineConstants>TRACE</DefineConstants>
    <ErrorReport>prompt</ErrorReport>
    <WarningLevel>4</WarningLevel>
  </PropertyGroup>
  <ItemGroup>
    <Reference Include="CSharpWorker">
<<<<<<< HEAD
      <HintPath>..\..\packages\Microsoft.SparkCLR.1.6.100-PREVIEW-1\lib\net45\CSharpWorker.exe</HintPath>
    </Reference>
    <Reference Include="log4net, Version=1.2.15.0, Culture=neutral, PublicKeyToken=669e0ddf0bb1aa2a, processorArchitecture=MSIL">
=======
>>>>>>> 12f10f7c
      <SpecificVersion>False</SpecificVersion>
      <HintPath>..\..\packages\Microsoft.SparkCLR.1.6.000-PREVIEW-2\lib\net45\CSharpWorker.exe</HintPath>
    </Reference>
    <Reference Include="log4net">
      <HintPath>..\..\packages\log4net.2.0.5\lib\net45-full\log4net.dll</HintPath>
    </Reference>
    <Reference Include="Microsoft.CSharp" />
    <Reference Include="Microsoft.Spark.CSharp.Adapter">
<<<<<<< HEAD
      <HintPath>..\..\packages\Microsoft.SparkCLR.1.6.100-PREVIEW-1\lib\net45\Microsoft.Spark.CSharp.Adapter.dll</HintPath>
=======
      <HintPath>..\..\packages\Microsoft.SparkCLR.1.6.000-PREVIEW-2\lib\net45\Microsoft.Spark.CSharp.Adapter.dll</HintPath>
>>>>>>> 12f10f7c
    </Reference>
    <Reference Include="Newtonsoft.Json">
      <HintPath>..\..\packages\Newtonsoft.Json.7.0.1\lib\net45\Newtonsoft.Json.dll</HintPath>
    </Reference>
    <Reference Include="Razorvine.Pyrolite">
      <HintPath>..\..\packages\Razorvine.Pyrolite.4.10.0.0\lib\net40\Razorvine.Pyrolite.dll</HintPath>
    </Reference>
    <Reference Include="Razorvine.Serpent">
      <HintPath>..\..\packages\Razorvine.Serpent.1.12.0.0\lib\net40\Razorvine.Serpent.dll</HintPath>
    </Reference>
    <Reference Include="System" />
    <Reference Include="System.Core" />
    <Reference Include="System.Xml.Linq" />
    <Reference Include="System.Data.DataSetExtensions" />
    <Reference Include="System.Data" />
    <Reference Include="System.Xml" />
  </ItemGroup>
  <ItemGroup>
    <Compile Include="Program.cs" />
    <Compile Include="Properties\AssemblyInfo.cs" />
    <Compile Include="EventPublisher.cs" />
  </ItemGroup>
  <ItemGroup>
<<<<<<< HEAD
    <None Include="..\..\packages\Microsoft.SparkCLR.1.6.100-PREVIEW-1\lib\net45\CSharpWorker.exe.config">
=======
    <None Include="..\..\packages\Microsoft.SparkCLR.1.6.000-PREVIEW-2\lib\net45\CSharpWorker.exe.config">
>>>>>>> 12f10f7c
      <Link>CSharpWorker.exe.config</Link>
    </None>
    <None Include="App.config">
      <SubType>Designer</SubType>
    </None>
    <None Include="packages.config" />
  </ItemGroup>
  <Import Project="$(MSBuildToolsPath)\Microsoft.CSharp.targets" />
  <Import Project="$(SolutionDir)\.nuget\NuGet.targets" Condition="Exists('$(SolutionDir)\.nuget\NuGet.targets')" />
  <!-- To modify your build process, add your task inside one of the targets below and uncomment it. 
       Other similar extension points exist, see Microsoft.Common.targets.
  <Target Name="BeforeBuild">
  </Target>
  <Target Name="AfterBuild">
  </Target>
  -->
</Project><|MERGE_RESOLUTION|>--- conflicted
+++ resolved
@@ -35,25 +35,14 @@
   </PropertyGroup>
   <ItemGroup>
     <Reference Include="CSharpWorker">
-<<<<<<< HEAD
       <HintPath>..\..\packages\Microsoft.SparkCLR.1.6.100-PREVIEW-1\lib\net45\CSharpWorker.exe</HintPath>
-    </Reference>
-    <Reference Include="log4net, Version=1.2.15.0, Culture=neutral, PublicKeyToken=669e0ddf0bb1aa2a, processorArchitecture=MSIL">
-=======
->>>>>>> 12f10f7c
-      <SpecificVersion>False</SpecificVersion>
-      <HintPath>..\..\packages\Microsoft.SparkCLR.1.6.000-PREVIEW-2\lib\net45\CSharpWorker.exe</HintPath>
     </Reference>
     <Reference Include="log4net">
       <HintPath>..\..\packages\log4net.2.0.5\lib\net45-full\log4net.dll</HintPath>
     </Reference>
     <Reference Include="Microsoft.CSharp" />
     <Reference Include="Microsoft.Spark.CSharp.Adapter">
-<<<<<<< HEAD
       <HintPath>..\..\packages\Microsoft.SparkCLR.1.6.100-PREVIEW-1\lib\net45\Microsoft.Spark.CSharp.Adapter.dll</HintPath>
-=======
-      <HintPath>..\..\packages\Microsoft.SparkCLR.1.6.000-PREVIEW-2\lib\net45\Microsoft.Spark.CSharp.Adapter.dll</HintPath>
->>>>>>> 12f10f7c
     </Reference>
     <Reference Include="Newtonsoft.Json">
       <HintPath>..\..\packages\Newtonsoft.Json.7.0.1\lib\net45\Newtonsoft.Json.dll</HintPath>
@@ -77,11 +66,7 @@
     <Compile Include="EventPublisher.cs" />
   </ItemGroup>
   <ItemGroup>
-<<<<<<< HEAD
     <None Include="..\..\packages\Microsoft.SparkCLR.1.6.100-PREVIEW-1\lib\net45\CSharpWorker.exe.config">
-=======
-    <None Include="..\..\packages\Microsoft.SparkCLR.1.6.000-PREVIEW-2\lib\net45\CSharpWorker.exe.config">
->>>>>>> 12f10f7c
       <Link>CSharpWorker.exe.config</Link>
     </None>
     <None Include="App.config">
