﻿<?xml version="1.0"?>
<package xmlns="http://schemas.microsoft.com/packaging/2010/07/nuspec.xsd">
  <metadata>
    <id>Microsoft.SparkCLR</id>
<<<<<<< HEAD
    <version>2.0.000-PREVIEW-1</version>
=======
    <version>2.0.000-SNAPSHOT</version>
>>>>>>> 9a8fbe81
    <authors>Microsoft Corporation</authors>
    <owners>Microsoft Corporation</owners>
    <licenseUrl>https://github.com/Microsoft/Mobius/blob/master/LICENSE</licenseUrl>
    <projectUrl>https://github.com/Microsoft/Mobius</projectUrl>
    <requireLicenseAcceptance>true</requireLicenseAcceptance>
    <description>C# language binding and extensions to Apache Spark</description>
    <releaseNotes>See release notes on GitHub https://github.com/Microsoft/Mobius/releases</releaseNotes>
    <copyright>Copyright (c) Microsoft. All rights reserved. Licensed under the MIT license. See LICENSE file in the project root for full license information.</copyright>
    <tags>C# .NET Apache Spark RDD DataFrame Streaming SparkCLR Mobius</tags>
    <dependencies>
      <dependency id="Razorvine.Pyrolite" version="4.10.0" />
      <dependency id="Razorvine.Serpent" version="1.12.0" />
      <dependency id="log4net" version="2.0.5" />
      <dependency id="Newtonsoft.Json" version="7.0.1" />
    </dependencies>
  </metadata>
  <files>
    <file src="Adapter\Microsoft.Spark.CSharp\bin\Release\Microsoft.Spark.CSharp.Adapter.dll" target="lib\net45" />
    <file src="Adapter\Microsoft.Spark.CSharp\bin\Release\Microsoft.Spark.CSharp.Adapter.pdb" target="lib\net45" />
    <file src="Worker\Microsoft.Spark.CSharp\bin\Release\CSharpWorker.exe" target="lib\net45" />
    <file src="Worker\Microsoft.Spark.CSharp\bin\Release\CSharpWorker.pdb" target="lib\net45" />
    <file src="Worker\Microsoft.Spark.CSharp\bin\Release\CSharpWorker.exe.config" target="lib\net45" />
    <file src="**\*.cs" target="src" />
  </files>
</package><|MERGE_RESOLUTION|>--- conflicted
+++ resolved
@@ -2,11 +2,7 @@
 <package xmlns="http://schemas.microsoft.com/packaging/2010/07/nuspec.xsd">
   <metadata>
     <id>Microsoft.SparkCLR</id>
-<<<<<<< HEAD
-    <version>2.0.000-PREVIEW-1</version>
-=======
-    <version>2.0.000-SNAPSHOT</version>
->>>>>>> 9a8fbe81
+    <version>2.0.000-PREVIEW-2</version>
     <authors>Microsoft Corporation</authors>
     <owners>Microsoft Corporation</owners>
     <licenseUrl>https://github.com/Microsoft/Mobius/blob/master/LICENSE</licenseUrl>
