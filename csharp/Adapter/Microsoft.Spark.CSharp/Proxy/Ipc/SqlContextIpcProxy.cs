--- conflicted
+++ resolved
@@ -23,12 +23,12 @@
             this.jvmSqlContextReference = jvmSqlContextReference;
         }
 
-<<<<<<< HEAD
         public IDataFrameReaderProxy Read()
         {
             var javaDataFrameReaderReference = SparkCLRIpcProxy.JvmBridge.CallNonStaticJavaMethod(jvmSqlContextReference, "read");
             return new DataFrameReaderIpcProxy(new JvmObjectReference(javaDataFrameReaderReference.ToString()), this);
-=======
+        }
+        
         public IDataFrameProxy CreateDataFrame(IRDDProxy rddProxy, IStructTypeProxy structTypeProxy)
         {
             var rdd = new JvmObjectReference(SparkCLRIpcProxy.JvmBridge.CallStaticJavaMethod("org.apache.spark.sql.api.csharp.SQLUtils", "byteArrayRDDToAnyArrayRDD",
@@ -38,7 +38,6 @@
                 new JvmObjectReference(
                     SparkCLRIpcProxy.JvmBridge.CallNonStaticJavaMethod(jvmSqlContextReference, "applySchemaToPythonRDD",
                     new object[] { rdd, (structTypeProxy as StructTypeIpcProxy).JvmStructTypeReference }).ToString()), this);
->>>>>>> a9099c30
         }
 
         public IDataFrameProxy ReadDataFrame(string path, StructType schema, Dictionary<string, string> options)
