﻿// Copyright (c) Microsoft. All rights reserved.
// Licensed under the MIT license. See LICENSE file in the project root for full license information.

using System;
using System.Collections.Generic;
using System.Linq;
using System.Text;
using System.Threading.Tasks;
using Microsoft.Spark.CSharp.Proxy;
using Microsoft.Spark.CSharp.Sql;

namespace AdapterTest.Mocks
{
    internal class MockSqlContextProxy : ISqlContextProxy
    {
        internal object mockSqlContextReference;
        private ISparkContextProxy mockSparkContextProxy;

        public ISparkContextProxy SparkContextProxy
        {
            get { return mockSparkContextProxy; }
        }

        public MockSqlContextProxy(ISparkContextProxy scProxy)
        {
            mockSqlContextReference = new object();
            mockSparkContextProxy = scProxy;
        }

<<<<<<< HEAD
        public IDataFrameReaderProxy Read()
=======
        public IDataFrameProxy CreateDataFrame(IRDDProxy rddProxy, IStructTypeProxy structTypeProxy)
>>>>>>> a9099c30
        {
            throw new NotImplementedException();
        }

        public IDataFrameProxy ReadDataFrame(string path, StructType schema, System.Collections.Generic.Dictionary<string, string> options)
        {
            throw new NotImplementedException();
        }

        public IDataFrameProxy JsonFile(string path)
        {
            return new MockDataFrameProxy(new object[] { path }, this);
        }

        public IDataFrameProxy TextFile(string path, StructType schema, string delimiter)
        {
            return new MockDataFrameProxy(new object[] { path, schema, delimiter }, this);
        }

        public IDataFrameProxy TextFile(string path, string delimiter, bool hasHeader, bool inferSchema)
        {
            return new MockDataFrameProxy(new object[] { path, delimiter, hasHeader, inferSchema }, this);
        }

        public IDataFrameProxy Sql(string query)
        {
            return new MockDataFrameProxy(new object[] { query }, this);
        }


        public void RegisterFunction(string name, byte[] command, string returnType)
        {
            throw new NotImplementedException();
        }
    }
}<|MERGE_RESOLUTION|>--- conflicted
+++ resolved
@@ -27,11 +27,12 @@
             mockSparkContextProxy = scProxy;
         }
 
-<<<<<<< HEAD
         public IDataFrameReaderProxy Read()
-=======
+        {
+            throw new NotImplementedException();
+        }
+
         public IDataFrameProxy CreateDataFrame(IRDDProxy rddProxy, IStructTypeProxy structTypeProxy)
->>>>>>> a9099c30
         {
             throw new NotImplementedException();
         }
