--- conflicted
+++ resolved
@@ -61,8 +61,6 @@
             The full path of the CSharp external backend worker process.
             </summary>
         </member>
-<<<<<<< HEAD
-=======
         <member name="T:Microsoft.Spark.CSharp.Configuration.RunMode">
             <summary>
             The running mode used by Configuration Service
@@ -93,7 +91,6 @@
             Indicates service is running in Yarn
             </summary>
         </member>
->>>>>>> 831b5cb0
         <member name="T:Microsoft.Spark.CSharp.Core.Accumulator">
             <summary>
             A shared variable that can be accumulated, i.e., has a commutative and associative "add"
@@ -205,8 +202,6 @@
             
             </summary>
         </member>
-<<<<<<< HEAD
-=======
         <member name="F:Microsoft.Spark.CSharp.Core.Broadcast.broadcastRegistry">
             <summary>
             A thread-safe static collection that is used to store registered broadcast objects.
@@ -224,7 +219,6 @@
             </summary>
             <typeparam name="T">The type of element in Broadcast</typeparam>
         </member>
->>>>>>> 831b5cb0
         <member name="M:Microsoft.Spark.CSharp.Core.Broadcast`1.Unpersist(System.Boolean)">
             <summary>
             Delete cached copies of this broadcast on the executors.
@@ -290,14 +284,11 @@
             Interface for collect operation on RDD
             </summary>
         </member>
-<<<<<<< HEAD
-=======
         <member name="T:Microsoft.Spark.CSharp.Core.DoubleRDDFunctions">
             <summary>
             Extra functions available on RDDs of Doubles through an implicit conversion. 
             </summary>
         </member>
->>>>>>> 831b5cb0
         <member name="M:Microsoft.Spark.CSharp.Core.DoubleRDDFunctions.Sum(Microsoft.Spark.CSharp.Core.RDD{System.Double})">
             <summary>
             Add up the elements in this RDD.
@@ -410,15 +401,12 @@
             <param name="self"></param>
             <returns></returns>
         </member>
-<<<<<<< HEAD
-=======
         <member name="T:Microsoft.Spark.CSharp.Core.OrderedRDDFunctions">
             <summary>
             Extra functions available on RDDs of (key, value) pairs where the key is sortable through
             a function to sort the key.
             </summary>
         </member>
->>>>>>> 831b5cb0
         <member name="M:Microsoft.Spark.CSharp.Core.OrderedRDDFunctions.SortByKey``2(Microsoft.Spark.CSharp.Core.RDD{System.Collections.Generic.KeyValuePair{``0,``1}},System.Boolean,System.Nullable{System.Int32})">
             <summary>
             Sorts this RDD, which is assumed to consist of KeyValuePair pairs.
@@ -4183,7 +4171,7 @@
             <param name="fromOffsets">Per-topic/partition Kafka offsets defining the (inclusive) starting point of the stream.</param>
             <returns>A DStream object</returns>
         </member>
-        <member name="M:Microsoft.Spark.CSharp.Streaming.KafkaUtils.CreateDirectStreamWithRepartition(Microsoft.Spark.CSharp.Streaming.StreamingContext,System.Collections.Generic.List{System.String},System.Collections.Generic.Dictionary{System.String,System.String},System.Collections.Generic.Dictionary{System.String,System.Int64},System.Int32)">
+        <member name="M:Microsoft.Spark.CSharp.Streaming.KafkaUtils.CreateDirectStreamWithRepartition(Microsoft.Spark.CSharp.Streaming.StreamingContext,System.Collections.Generic.List{System.String},System.Collections.Generic.Dictionary{System.String,System.String},System.Collections.Generic.Dictionary{System.String,System.Int64},System.UInt32)">
             <summary>
             Create an input stream that directly pulls messages from a Kafka Broker and specific offset.
             
@@ -4211,9 +4199,6 @@
                 user hint on how many kafka RDD partitions to create instead of aligning with kafka partitions,
                 unbalanced kafka partitions and/or under-distributed data will be redistributed evenly across 
                 a probably larger number of RDD partitions
-                if numPartitions > 0, then it will try to rebalance kafkaRDD based on this user hint.
-                if numPartitions == 0, then will fall back to the default behavior of KafkaRDD
-                else, then will try to reblance KafkaRDD according to spark.streaming.kafka.maxRatePerTask.* conf
             </param>
             <returns>A DStream object</returns>
         </member>
